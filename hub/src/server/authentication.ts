import * as bitcoinjs from 'bitcoinjs-lib'
import crypto from 'crypto'
import { decodeToken, TokenSigner, TokenVerifier } from 'jsontokens'
import { ecPairToHexString, ecPairToAddress } from 'blockstack'
import { ValidationError, AuthTokenTimestampValidationError } from './errors'
import { logger } from './utils'

const DEFAULT_STORAGE_URL = 'storage.blockstack.org'
export const LATEST_AUTH_VERSION = 'v1'

function pubkeyHexToECPair (pubkeyHex: string) {
  const pkBuff = Buffer.from(pubkeyHex, 'hex')
  return bitcoinjs.ECPair.fromPublicKey(pkBuff)
}

export interface AuthScopeEntry {
  scope: string
  domain: string
}

export interface TokenPayloadType {
  gaiaChallenge: string
  iss: string
  exp: number
  iat?: number
  salt: string
  hubUrl?: string
  associationToken?: string
  scopes?: AuthScopeEntry[]
  childToAssociate?: string
}

export class AuthScopeValues {

  writePrefixes: string[] = []
  writePaths: string[] = []
  deletePrefixes: string[] = []
  deletePaths: string[] = []
  writeArchivalPrefixes: string[] = []
  writeArchivalPaths: string[] = []

  static parseEntries(scopes: AuthScopeEntry[]) {
    const scopeTypes = new AuthScopeValues()
    scopes.forEach(entry => {
      switch (entry.scope) {
      case AuthScopesTypes.putFilePrefix: return scopeTypes.writePrefixes.push(entry.domain)
      case AuthScopesTypes.putFile: return scopeTypes.writePaths.push(entry.domain)
      case AuthScopesTypes.putFileArchival: return scopeTypes.writeArchivalPaths.push(entry.domain)
      case AuthScopesTypes.putFileArchivalPrefix: return scopeTypes.writeArchivalPrefixes.push(entry.domain)
      case AuthScopesTypes.deleteFilePrefix: return scopeTypes.deletePrefixes.push(entry.domain)
      case AuthScopesTypes.deleteFile: return scopeTypes.deletePaths.push(entry.domain)
      }
    })
    return scopeTypes
  }
}

export class AuthScopesTypes {
  static readonly putFile = 'putFile'
  static readonly putFilePrefix = 'putFilePrefix'
  static readonly deleteFile = 'deleteFile'
  static readonly deleteFilePrefix = 'deleteFilePrefix'
  static readonly putFileArchival = 'putFileArchival'
  static readonly putFileArchivalPrefix = 'putFileArchivalPrefix'
}

export const AuthScopeTypeArray: string[] = Object.values(AuthScopesTypes).filter(val => typeof val === 'string')

export function getTokenPayload(token: import('jsontokens/lib/decode').TokenInterface) {
  if (typeof token.payload === 'string') {
    throw new Error('Unexpected token payload type of string')
  }
  return token.payload
}

<<<<<<< HEAD
export interface AuthenticationInterface {
  checkAssociationToken(token: string, bearerAddress: string): void
  getAuthenticationScopes(): AuthScopeEntry[]
  isAuthenticationValid(
    address: string, 
    challengeTexts: string[],
    options?: { 
      requireCorrectHubUrl?: boolean,
      validHubUrls?: string[],
      oldestValidTokenTimestamp?: number 
    }
  ): string
  parseAuthScopes(): AuthScopeValues
}

export class V1Authentication implements AuthenticationInterface {
=======
export function decodeTokenForPayload(opts: { 
  encodedToken: string; 
  caller: string; 
  validationErrorMsg: string; 
  errorLogger: (msg: string) => void 
}) {
  try {
    return getTokenPayload(decodeToken(opts.encodedToken))
  } catch (e) {
    opts.errorLogger(`${opts.caller}: ${opts.validationErrorMsg}, ${e}`)
    opts.errorLogger(opts.encodedToken)
    throw new ValidationError(opts.validationErrorMsg)
  }
}

export class V1Authentication {
>>>>>>> d7b1589f
  token: string

  constructor(token: string) {
    this.token = token
  }

  static fromAuthPart(authPart: string) {
    if (!authPart.startsWith('v1:')) {
      throw new ValidationError('Authorization header should start with v1:')
    }
    const token = authPart.slice('v1:'.length)
    const payload = decodeTokenForPayload({
      encodedToken: token, 
      caller: 'fromAuthPart', 
      validationErrorMsg: 'Failed to decode authentication JWT',
      errorLogger: logger.error
    })

    const publicKey = payload.iss
    if (!publicKey) {
      throw new ValidationError('Auth token should be a JWT with at least an `iss` claim')
    }
    const scopes = payload.scopes
    if (scopes) {
      validateScopes(scopes)
    }
    return new V1Authentication(token)
  }

  static makeAuthPart(secretKey: bitcoinjs.ECPairInterface, challengeText: string,
                      associationToken?: string, hubUrl?: string, scopes?: AuthScopeEntry[],
                      issuedAtDate?: number) {

    const FOUR_MONTH_SECONDS = 60 * 60 * 24 * 31 * 4
    const publicKeyHex = secretKey.publicKey.toString('hex')
    const salt = crypto.randomBytes(16).toString('hex')

    if (scopes) {
      validateScopes(scopes)
    }

    const payloadIssuedAtDate = issuedAtDate || (Date.now()/1000|0)

    const payload: TokenPayloadType = {
      gaiaChallenge: challengeText,
      iss: publicKeyHex,
      exp: FOUR_MONTH_SECONDS + (Date.now() / 1000),
      iat: payloadIssuedAtDate,
      associationToken,
      hubUrl, salt, scopes
    }

    const signerKeyHex = ecPairToHexString(secretKey).slice(0, 64)
    const token = new TokenSigner('ES256K', signerKeyHex).sign(payload)
    return `v1:${token}`
  }

  static makeAssociationToken(secretKey: bitcoinjs.ECPairInterface, childPublicKey: string) {
    const FOUR_MONTH_SECONDS = 60 * 60 * 24 * 31 * 4
    const publicKeyHex = secretKey.publicKey.toString('hex')
    const salt = crypto.randomBytes(16).toString('hex')
    const payload: TokenPayloadType = {
      childToAssociate: childPublicKey,
      iss: publicKeyHex,
      exp: FOUR_MONTH_SECONDS + (Date.now() / 1000),
      iat: (Date.now() / 1000 | 0),
      gaiaChallenge: String(undefined),
      salt
    }

    const signerKeyHex = ecPairToHexString(secretKey).slice(0, 64)
    const token = new TokenSigner('ES256K', signerKeyHex).sign(payload)
    return token
  }

  checkAssociationToken(token: string, bearerAddress: string) {
    // a JWT can have an `associationToken` that was signed by one of the
    // whitelisted addresses on this server.  This method checks a given
    // associationToken and verifies that it authorizes the "outer"
    // JWT's address (`bearerAddress`)

    const payload = decodeTokenForPayload({
      encodedToken: token, 
      caller: 'checkAssociationToken', 
      validationErrorMsg: 'Failed to decode association token in JWT',
      errorLogger: logger.error
    })

    // publicKey (the issuer of the association token)
    // will be the whitelisted address (i.e. the identity address)
    const publicKey = payload.iss
    const childPublicKey = payload.childToAssociate
    const expiresAt = payload.exp

    if (! publicKey) {
      throw new ValidationError('Must provide `iss` claim in association JWT.')
    }

    if (! childPublicKey) {
      throw new ValidationError('Must provide `childToAssociate` claim in association JWT.')
    }

    if (! expiresAt) {
      throw new ValidationError('Must provide `exp` claim in association JWT.')
    }

    const verified = new TokenVerifier('ES256K', publicKey).verify(token)
    if (!verified) {
      throw new ValidationError('Failed to verify association JWT: invalid issuer')
    }

    if (expiresAt < (Date.now()/1000)) {
      throw new ValidationError(
        `Expired association token: expire time of ${expiresAt} (secs since epoch)`)
    }

    // the bearer of the association token must have authorized the bearer
    const childAddress = ecPairToAddress(pubkeyHexToECPair(childPublicKey))
    if (childAddress !== bearerAddress) {
      throw new ValidationError(
        `Association token child key ${childPublicKey} does not match ${bearerAddress}`)
    }

    const signerAddress = ecPairToAddress(pubkeyHexToECPair(publicKey))
    return signerAddress

  }

  parseAuthScopes() {
    const scopes = this.getAuthenticationScopes()
    return AuthScopeValues.parseEntries(scopes)
  }

  /*
   * Get the authentication token's association token's scopes.
   * Does not validate the authentication token or the association token
   * (do that with isAuthenticationValid first).
   *
   * Returns the scopes, if there are any given.
   * Returns [] if there is no association token, or if the association token has no scopes
   */
<<<<<<< HEAD
  getAuthenticationScopes() {
    const payload = (() => {
      try {
        return getTokenPayload(decodeToken(this.token))
      } catch (e) {
        logger.error(this.token)
        logger.error('getAuthenticationScopes')
        throw new ValidationError('Failed to decode authentication JWT')
      }
    })()
=======
  getAuthenticationScopes(): Array<AuthScopeType> {

    const payload = decodeTokenForPayload({
      encodedToken: this.token, 
      caller: 'getAuthenticationScopes', 
      validationErrorMsg: 'Failed to decode authentication JWT',
      errorLogger: logger.error
    })
>>>>>>> d7b1589f

    if (!payload.hasOwnProperty('scopes')) {
      // not given
      return []
    }

    // unambiguously convert to AuthScope
    const scopes: AuthScopeEntry[] = payload.scopes.map((s: any) => {
      const r = {
        scope: String(s.scope),
        domain: String(s.domain)
      }
      return r
    })

    return scopes
  }

  /*
   * Determine if the authentication token is valid:
   * * must have signed the given `challengeText`
   * * must not be expired
   * * if it contains an associationToken, then the associationToken must
   *   authorize the given address.
   *
   * Returns the address that signed off on this token, which will be
   * checked against the server's whitelist.
   * * If this token has an associationToken, then the signing address
   *   is the address that signed the associationToken.
   * * Otherwise, the signing address is the given address.
   *
   * this throws a ValidationError if the authentication is invalid
   */
  isAuthenticationValid(address: string, challengeTexts: Array<string>,
                        options?: { requireCorrectHubUrl?: boolean,
                                    validHubUrls?: Array<string>,
                                    oldestValidTokenTimestamp?: number }): string {
    const payload = decodeTokenForPayload({
      encodedToken: this.token, 
      caller: 'isAuthenticationValid', 
      validationErrorMsg: 'Failed to decode authentication JWT',
      errorLogger: logger.error
    })

    const publicKey = payload.iss
    const gaiaChallenge = payload.gaiaChallenge
    const scopes = payload.scopes

    if (!publicKey) {
      throw new ValidationError('Must provide `iss` claim in JWT.')
    }

    // check for revocations
    if (options && options.oldestValidTokenTimestamp && options.oldestValidTokenTimestamp > 0) {
      const tokenIssuedAtDate = payload.iat
      const oldestValidTokenTimestamp: number = options.oldestValidTokenTimestamp
      if (!tokenIssuedAtDate) {
        const message = `Gaia bucket requires auth token issued after ${oldestValidTokenTimestamp}` +
              ' but this token has no creation timestamp. This token may have been revoked by the user.'
        throw new AuthTokenTimestampValidationError(message, oldestValidTokenTimestamp)
      }
      if (tokenIssuedAtDate < options.oldestValidTokenTimestamp) {
        const message = `Gaia bucket requires auth token issued after ${oldestValidTokenTimestamp}` +
              ` but this token was issued ${tokenIssuedAtDate}.` +
              ' This token may have been revoked by the user.'
        throw new AuthTokenTimestampValidationError(message, oldestValidTokenTimestamp)
      }
    }

    const issuerAddress = ecPairToAddress(pubkeyHexToECPair(publicKey))

    if (issuerAddress !== address) {
      throw new ValidationError('Address not allowed to write on this path')
    }

    if (options && options.requireCorrectHubUrl) {
      let claimedHub = payload.hubUrl
      if (!claimedHub) {
        throw new ValidationError(
          'Authentication must provide a claimed hub. You may need to update blockstack.js.')
      }
      if (claimedHub.endsWith('/')) {
        claimedHub = claimedHub.slice(0, -1)
      }
      const validHubUrls = options.validHubUrls
      if (!validHubUrls) {
        throw new ValidationError(
          'Configuration error on the gaia hub. validHubUrls must be supplied.')
      }
      if (validHubUrls.indexOf(claimedHub) < 0) {
        throw new ValidationError(
          `Auth token's claimed hub url '${claimedHub}' not found` +
            ` in this hubs set: ${JSON.stringify(validHubUrls)}`)
      }
    }

    if (scopes) {
      validateScopes(scopes)
    }

    let verified
    try {
      verified = new TokenVerifier('ES256K', publicKey).verify(this.token)
    } catch (err) {
      throw new ValidationError('Failed to verify supplied authentication JWT')
    }

    if (!verified) {
      throw new ValidationError('Failed to verify supplied authentication JWT')
    }

    if (!challengeTexts.includes(gaiaChallenge)) {
      throw new ValidationError(`Invalid gaiaChallenge text in supplied JWT: "${gaiaChallenge}"` +
                                ` not found in ${JSON.stringify(challengeTexts)}`)
    }

    const expiresAt = payload.exp
    if (expiresAt && expiresAt < (Date.now()/1000)) {
      throw new ValidationError(
        `Expired authentication token: expire time of ${expiresAt} (secs since epoch)`)
    }

    if (payload.hasOwnProperty('associationToken') &&
        payload.associationToken) {
      return this.checkAssociationToken(
        payload.associationToken, address)
    } else {
      return address
    }
  }
}

export class LegacyAuthentication implements AuthenticationInterface {

  checkAssociationToken(_token: string, _bearerAddress: string): void {
    throw new Error('Method not implemented.')
  }

  parseAuthScopes(): AuthScopeValues {
    // TODO: can legacy auth tokens be maliciously created to get around restrictive auth scopes?
    return new AuthScopeValues()
  }

  publickey: bitcoinjs.ECPairInterface
  signature: string
  constructor(publickey: bitcoinjs.ECPairInterface, signature: string) {
    this.publickey = publickey
    this.signature = signature
  }

  static fromAuthPart(authPart: string) {
    const decoded = JSON.parse(Buffer.from(authPart, 'base64').toString())
    const publickey = pubkeyHexToECPair(decoded.publickey)
    const hashType = Buffer.from([bitcoinjs.Transaction.SIGHASH_NONE])
    const signatureBuffer = Buffer.concat([Buffer.from(decoded.signature, 'hex'), hashType])
    const signature = bitcoinjs.script.signature.decode(signatureBuffer).signature.toString('hex')
    return new LegacyAuthentication(publickey, signature)
  }

  static makeAuthPart(secretKey: bitcoinjs.ECPairInterface, challengeText: string) {
    const publickey = secretKey.publicKey.toString('hex')
    const digest = bitcoinjs.crypto.sha256(Buffer.from(challengeText))
    const signatureBuffer = secretKey.sign(digest)
    const signatureWithHash = bitcoinjs.script.signature.encode(signatureBuffer, bitcoinjs.Transaction.SIGHASH_NONE)
    
    // We only want the DER encoding so remove the sighash version byte at the end.
    // See: https://github.com/bitcoinjs/bitcoinjs-lib/issues/1241#issuecomment-428062912
    const signature = signatureWithHash.toString('hex').slice(0, -2)

    const authObj = { publickey, signature }

    return Buffer.from(JSON.stringify(authObj)).toString('base64')
  }

  getAuthenticationScopes(): AuthScopeEntry[] {
    // no scopes supported in this version
    return []
  }

  isAuthenticationValid(address: string, challengeTexts: Array<string>,
                        options? : {}) { //  eslint-disable-line @typescript-eslint/no-unused-vars
    if (ecPairToAddress(this.publickey) !== address) {
      throw new ValidationError('Address not allowed to write on this path')
    }

    for (const challengeText of challengeTexts) {
      const digest = bitcoinjs.crypto.sha256(Buffer.from(challengeText))
      const valid = (this.publickey.verify(digest, Buffer.from(this.signature, 'hex')) === true)

      if (valid) {
        return address
      }
    }
    logger.debug(`Failed to validate with challenge text: ${JSON.stringify(challengeTexts)}`)
    throw new ValidationError('Invalid signature or expired authentication token.')
  }
}

export function getChallengeText(myURL: string = DEFAULT_STORAGE_URL) {
  const header = 'gaiahub'
  const allowedSpan = '0'
  const myChallenge = 'blockstack_storage_please_sign'
  return JSON.stringify( [header, allowedSpan, myURL, myChallenge] )
}

export function getLegacyChallengeTexts(myURL: string = DEFAULT_STORAGE_URL): Array<string> {
  // make legacy challenge texts
  const header = 'gaiahub'
  const myChallenge = 'blockstack_storage_please_sign'
  const legacyYears = ['2018', '2019']
  return legacyYears.map(year => JSON.stringify(
    [header, year, myURL, myChallenge]))
}

export function parseAuthHeader(authHeader: string): AuthenticationInterface {
  if (!authHeader || !authHeader.toLowerCase().startsWith('bearer')) {
    throw new ValidationError('Failed to parse authentication header.')
  }
  const authPart = authHeader.slice('bearer '.length)
  const versionIndex = authPart.indexOf(':')
  if (versionIndex < 0) {
    // default to legacy authorization header
    return LegacyAuthentication.fromAuthPart(authPart)
  } else {
    const version = authPart.slice(0, versionIndex)
    if (version === 'v1') {
      return V1Authentication.fromAuthPart(authPart)
    } else {
      throw new ValidationError('Unknown authentication header version: ${version}')
    }
  }
}

export function validateAuthorizationHeader(authHeader: string, serverName: string,
                                            address: string, requireCorrectHubUrl: boolean = false,
                                            validHubUrls: Array<string> = null,
                                            oldestValidTokenTimestamp?: number): string {
  const serverNameHubUrl = `https://${serverName}`
  if (!validHubUrls) {
    validHubUrls = [ serverNameHubUrl ]
  } else if (validHubUrls.indexOf(serverNameHubUrl) < 0) {
    validHubUrls.push(serverNameHubUrl)
  }

  let authObject = null
  try {
    authObject = parseAuthHeader(authHeader)
  } catch (err) {
    logger.error(err)
  }

  if (!authObject) {
    throw new ValidationError('Failed to parse authentication header.')
  }

  const challengeTexts = []
  challengeTexts.push(getChallengeText(serverName))
  getLegacyChallengeTexts(serverName).forEach(challengeText => challengeTexts.push(challengeText))

  return authObject.isAuthenticationValid(address, challengeTexts, { validHubUrls, requireCorrectHubUrl, oldestValidTokenTimestamp })
}


/*
 * Get the authentication scopes from the authorization header.
 * Does not check the authorization header or its association token
 * (do that with validateAuthorizationHeader first).
 *
 * Returns the scopes on success
 * Throws on malformed auth header
 */
export function getAuthenticationScopes(authHeader: string) {
  const authObject = parseAuthHeader(authHeader)
  return authObject.parseAuthScopes()
}

/*
 * Validate authentication scopes.  They must be well-formed,
 * and there can't be too many of them.
 * Return true if valid.
 * Throw ValidationError on error
 */
function validateScopes(scopes: AuthScopeEntry[]) {
  if (scopes.length > 8) {
    throw new ValidationError('Too many authentication scopes')
  }

  for (let i = 0; i < scopes.length; i++) {
    const scope = scopes[i]

    // valid scope?
    const found = AuthScopeTypeArray.find((s) => (s === scope.scope))
    if (!found) {
      throw new ValidationError(`Unrecognized scope ${scope.scope}`)
    }
  }

  return true
}<|MERGE_RESOLUTION|>--- conflicted
+++ resolved
@@ -73,24 +73,6 @@
   return token.payload
 }
 
-<<<<<<< HEAD
-export interface AuthenticationInterface {
-  checkAssociationToken(token: string, bearerAddress: string): void
-  getAuthenticationScopes(): AuthScopeEntry[]
-  isAuthenticationValid(
-    address: string, 
-    challengeTexts: string[],
-    options?: { 
-      requireCorrectHubUrl?: boolean,
-      validHubUrls?: string[],
-      oldestValidTokenTimestamp?: number 
-    }
-  ): string
-  parseAuthScopes(): AuthScopeValues
-}
-
-export class V1Authentication implements AuthenticationInterface {
-=======
 export function decodeTokenForPayload(opts: { 
   encodedToken: string; 
   caller: string; 
@@ -106,8 +88,22 @@
   }
 }
 
-export class V1Authentication {
->>>>>>> d7b1589f
+export interface AuthenticationInterface {
+  checkAssociationToken(token: string, bearerAddress: string): void
+  getAuthenticationScopes(): AuthScopeEntry[]
+  isAuthenticationValid(
+    address: string, 
+    challengeTexts: string[],
+    options?: { 
+      requireCorrectHubUrl?: boolean,
+      validHubUrls?: string[],
+      oldestValidTokenTimestamp?: number 
+    }
+  ): string
+  parseAuthScopes(): AuthScopeValues
+}
+
+export class V1Authentication implements AuthenticationInterface {
   token: string
 
   constructor(token: string) {
@@ -249,19 +245,7 @@
    * Returns the scopes, if there are any given.
    * Returns [] if there is no association token, or if the association token has no scopes
    */
-<<<<<<< HEAD
   getAuthenticationScopes() {
-    const payload = (() => {
-      try {
-        return getTokenPayload(decodeToken(this.token))
-      } catch (e) {
-        logger.error(this.token)
-        logger.error('getAuthenticationScopes')
-        throw new ValidationError('Failed to decode authentication JWT')
-      }
-    })()
-=======
-  getAuthenticationScopes(): Array<AuthScopeType> {
 
     const payload = decodeTokenForPayload({
       encodedToken: this.token, 
@@ -269,7 +253,6 @@
       validationErrorMsg: 'Failed to decode authentication JWT',
       errorLogger: logger.error
     })
->>>>>>> d7b1589f
 
     if (!payload.hasOwnProperty('scopes')) {
       // not given
