{
  "name": "gaia-hub",
  "version": "2.3.4",
  "description": "",
  "main": "index.js",
  "engines": {
    "node": "^8"
  },
  "dependencies": {
    "@google-cloud/storage": "^1.7.0",
    "aws-sdk": "^2.114.0",
    "azure-storage": "^2.10.2",
    "bigi": "^1.4.2",
    "bitcoinjs-lib": "^4.0.2",
    "blockstack": "^18.1.0",
    "body-parser": "^1.18.1",
    "cors": "^2.8.4",
    "express": "^4.15.4",
    "express-winston": "^2.4.0",
    "fs-extra": "^7.0.1",
    "jsontokens": "^0.7.8",
<<<<<<< HEAD
    "lru-cache": "^5.1.1",
=======
>>>>>>> 1e54ad7a
    "node-fetch": "^2.3.0",
    "winston": "^2.3.1"
  },
  "devDependencies": {
    "@babel/cli": "^7.2.0",
    "@babel/core": "^7.2.0",
    "@babel/plugin-transform-modules-commonjs": "^7.2.0",
    "@babel/preset-flow": "^7.0.0",
    "@babel/register": "^7.0.0",
    "babel-eslint": "^10.0.1",
    "babel-plugin-istanbul": "^5.1.0",
    "eslint": "^5.9.0",
    "eslint-plugin-flowtype": "^3.2.0",
    "fetch-mock": "^6.4.2",
    "flow-bin": "^0.89.0",
    "nock": "^9.1.9",
    "nyc": "^13.1.0",
    "proxyquire": "^2.0.1",
<<<<<<< HEAD
    "supertest": "^3.3.0",
    "tape": "^4.9.1",
    "tape-promise": "^4.0.0"
=======
    "supertest": "^3.0.0",
    "tape": "^4.9.1"
>>>>>>> 1e54ad7a
  },
  "bin": {
    "blockstack-gaia-hub": "./lib/index.js"
  },
  "scripts": {
    "start": "npm run build && node lib/index.js",
    "build": "npm run lint && babel src -d lib && chmod +x lib/index.js",
    "flow": "flow",
    "lint": "eslint src && eslint test/src",
<<<<<<< HEAD
    "test": "npm run flow && NODE_ENV=test nyc --reporter=text --reporter=html tape ./test/src/index.js"
=======
    "test": "npm run flow && NODE_ENV=test nyc --reporter=text node ./test/src/index.js"
>>>>>>> 1e54ad7a
  },
  "repository": {
    "type": "git",
    "url": "https://github.com/blockstack/gaia.git"
  },
  "authors": [
    "Aaron Blankstein (aaron@blockstack.com)",
    "Jack Zampolin (jack@blockstack.com)",
    "Jude Nelson (jude@blockstack.com)"
  ],
  "nyc": {
    "include": [
      "src/**"
    ],
    "require": [
      "@babel/register"
    ],
    "sourceMap": false,
    "instrument": false
  }
}<|MERGE_RESOLUTION|>--- conflicted
+++ resolved
@@ -19,10 +19,7 @@
     "express-winston": "^2.4.0",
     "fs-extra": "^7.0.1",
     "jsontokens": "^0.7.8",
-<<<<<<< HEAD
     "lru-cache": "^5.1.1",
-=======
->>>>>>> 1e54ad7a
     "node-fetch": "^2.3.0",
     "winston": "^2.3.1"
   },
@@ -41,14 +38,9 @@
     "nock": "^9.1.9",
     "nyc": "^13.1.0",
     "proxyquire": "^2.0.1",
-<<<<<<< HEAD
     "supertest": "^3.3.0",
     "tape": "^4.9.1",
     "tape-promise": "^4.0.0"
-=======
-    "supertest": "^3.0.0",
-    "tape": "^4.9.1"
->>>>>>> 1e54ad7a
   },
   "bin": {
     "blockstack-gaia-hub": "./lib/index.js"
@@ -58,11 +50,7 @@
     "build": "npm run lint && babel src -d lib && chmod +x lib/index.js",
     "flow": "flow",
     "lint": "eslint src && eslint test/src",
-<<<<<<< HEAD
-    "test": "npm run flow && NODE_ENV=test nyc --reporter=text --reporter=html tape ./test/src/index.js"
-=======
-    "test": "npm run flow && NODE_ENV=test nyc --reporter=text node ./test/src/index.js"
->>>>>>> 1e54ad7a
+    "test": "npm run flow && NODE_ENV=test nyc --reporter=text --reporter=html node ./test/src/index.js"
   },
   "repository": {
     "type": "git",
