--- conflicted
+++ resolved
@@ -18,12 +18,8 @@
     "dropbox": "^4.0.7",
     "express": "^4.15.4",
     "express-winston": "^2.4.0",
-<<<<<<< HEAD
-    "jsontokens": "^0.7.8",
-=======
+    "jsontokens": "^0.7.7",
     "ipfs-api": "^22.1.1",
-    "jsontokens": "^0.7.7",
->>>>>>> 698a3109
     "node-fetch": "^2.0.0",
     "npm": "^6.1.0",
     "winston": "^2.3.1"
