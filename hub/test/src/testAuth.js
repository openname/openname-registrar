<<<<<<< HEAD
=======
/* @flow */

>>>>>>> 1e54ad7a
import test  from 'tape'
import { TokenSigner } from 'jsontokens'

import * as auth from '../../src/server/authentication'
import * as errors from '../../src/server/errors'


import { testPairs, testAddrs} from './common'

export function testAuth() {
  test('authentication legacy/regression', (t) => {
    const legacyPart = {
      wif: 'Kzp44Hhp6SFUXMuMi6MUDTqyfcNyyjntrphEHVMsiitRrjMyoV4p',
      addr: '1AotVNASQouiNiBtfxv49WWvSNcQUzGYuU',
      serverName: 'storage.blockstack.org',
      legacyAuth: 'eyJwdWJsaWNrZXkiOiIwMjQxYTViMDQ2Mjg1ZjVlMjgwMDRmOTJjY2M0MjNmY2RkODYyZmYzY' +
        'jgwODUwNzE4MDY4MGIyNDA3ZTIyOWE3NzgiLCJzaWduYXR1cmUiOiIzMDQ0MDIyMDY5ODUwNmNjYjg3MDg1Zm' +
        'Y5ZGI3ZTc4MTIwYTVmMjY1YzExZmY0ODc4OTBlNDQ1MWZjYWM3NjA4NTkyMDhjZWMwMjIwNTZkY2I0OGUyYzE' +
        '4Y2YwZjQ1NDZiMmQ3M2I2MDY4MWM5ODEyMzQyMmIzOTRlZjRkMWI2MjE3NTYyODQ4MzUwNCJ9' }
    t.doesNotThrow(() => auth.validateAuthorizationHeader(`bearer ${legacyPart.legacyAuth}`,
                                                          legacyPart.serverName,
                                                          legacyPart.addr),
                   'legacy authentication token should work')
    t.end()
  })

  test('authentication legacy/regression with multi-case bearer', (t) => {
    const legacyPart = {
      wif: 'Kzp44Hhp6SFUXMuMi6MUDTqyfcNyyjntrphEHVMsiitRrjMyoV4p',
      addr: '1AotVNASQouiNiBtfxv49WWvSNcQUzGYuU',
      serverName: 'storage.blockstack.org',
      legacyAuth: 'eyJwdWJsaWNrZXkiOiIwMjQxYTViMDQ2Mjg1ZjVlMjgwMDRmOTJjY2M0MjNmY2RkODYyZmYzY' +
        'jgwODUwNzE4MDY4MGIyNDA3ZTIyOWE3NzgiLCJzaWduYXR1cmUiOiIzMDQ0MDIyMDY5ODUwNmNjYjg3MDg1Zm' +
        'Y5ZGI3ZTc4MTIwYTVmMjY1YzExZmY0ODc4OTBlNDQ1MWZjYWM3NjA4NTkyMDhjZWMwMjIwNTZkY2I0OGUyYzE' +
        '4Y2YwZjQ1NDZiMmQ3M2I2MDY4MWM5ODEyMzQyMmIzOTRlZjRkMWI2MjE3NTYyODQ4MzUwNCJ9' }
    t.doesNotThrow(() => auth.validateAuthorizationHeader(`BeArEr ${legacyPart.legacyAuth}`,
                                                          legacyPart.serverName,
                                                          legacyPart.addr),
                   'legacy authentication token should work')
    t.end()
  })

  test('storage validation', (t) => {
    const challengeText = auth.getChallengeText()
    const authPart = auth.LegacyAuthentication.makeAuthPart(testPairs[0], challengeText)
    const authorization = `bearer ${authPart}`
    const authenticator = auth.parseAuthHeader(authorization)
    t.throws(() => authenticator.isAuthenticationValid(testAddrs[1], [challengeText]),
             errors.ValidationError, 'Wrong address must throw')
    t.throws(() => authenticator.isAuthenticationValid(testAddrs[0], ['potatos']),
             errors.ValidationError, 'Wrong challenge text must throw')
    t.ok(authenticator.isAuthenticationValid(testAddrs[0], [challengeText]),
         'Good signature must pass')

<<<<<<< HEAD
    t.throws(() => authenticator.isAuthenticationValid(testAddrs[1], challengeText),
=======
    t.throws(() => authenticator.isAuthenticationValid(testAddrs[1], [challengeText]),
>>>>>>> 1e54ad7a
             'Bad signature must throw')
    t.end()
  })

  test('v1 storage validation', (t) => {
    const challengeText = 'bananas are tasty'
    const authPart = auth.V1Authentication.makeAuthPart(testPairs[0], challengeText)
    console.log(`V1 storage validation: ${authPart}`)
    const authorization = `bearer ${authPart}`
    const authenticator = auth.parseAuthHeader(authorization)
    t.throws(() => authenticator.isAuthenticationValid(testAddrs[1], [challengeText]),
             errors.ValidationError, 'Wrong address must throw')
    t.throws(() => authenticator.isAuthenticationValid(testAddrs[0], ['potatos are tasty']),
             errors.ValidationError, 'Wrong challenge text must throw')
    t.ok(authenticator.isAuthenticationValid(testAddrs[0], [challengeText]),
         'Good signature must pass')

    // signer address was from the v1 token
    t.equal(authenticator.isAuthenticationValid(testAddrs[0], [challengeText]), testAddrs[0])

    const signerKeyHex = testPairs[0].privateKey.toString('hex')
    const tokenWithoutIssuer = new TokenSigner('ES256K', signerKeyHex).sign(
      { garbage: 'in' })
    const goodTokenWithoutExp = new TokenSigner('ES256K', signerKeyHex).sign(
      { gaiaChallenge: challengeText, iss: testPairs[0].publicKey.toString('hex') })
    const expiredToken = new TokenSigner('ES256K', signerKeyHex).sign(
      { gaiaChallenge: challengeText, iss: testPairs[0].publicKey.toString('hex'), exp: 1 })
    const wrongIssuerToken = new TokenSigner('ES256K', signerKeyHex).sign(
      { gaiaChallenge: challengeText, iss: testPairs[1].publicKey.toString('hex'), exp: 1 })
    t.throws(() => new auth.V1Authentication(tokenWithoutIssuer).isAuthenticationValid(testAddrs[0], [challengeText]),
             errors.ValidationError, 'No `iss`, should fail')
    t.throws(() => new auth.V1Authentication(expiredToken).isAuthenticationValid(testAddrs[0], [challengeText]),
             errors.ValidationError, 'Expired token should fail')
    t.throws(() => new auth.V1Authentication(wrongIssuerToken).isAuthenticationValid(testAddrs[1], [challengeText]),
             errors.ValidationError, 'Invalid signature')
    t.ok(new auth.V1Authentication(goodTokenWithoutExp).isAuthenticationValid(testAddrs[0], [challengeText]),
         'Valid token without expiration should pass')

    t.end()
  })

  test('v1 storage validation with hubUrls required', (t) => {
    const challengeText = 'bananas are tasty'
    const authPart = auth.V1Authentication.makeAuthPart(testPairs[0], challengeText)
    console.log(`V1 storage validation: ${authPart}`)
    const authorization = `bearer ${authPart}`
    const authenticator = auth.parseAuthHeader(authorization)
    t.throws(() => authenticator.isAuthenticationValid(testAddrs[1], [challengeText]),
             errors.ValidationError, 'Wrong address must throw')
    t.throws(() => authenticator.isAuthenticationValid(testAddrs[0], ['potatos are tasty']),
             errors.ValidationError, 'Wrong challenge text must throw')
    t.ok(authenticator.isAuthenticationValid(testAddrs[0], [challengeText]),
         'Good signature must pass')

    // signer address was from the v1 token
    t.equal(authenticator.isAuthenticationValid(testAddrs[0], [challengeText]), testAddrs[0])

    const signerKeyHex = testPairs[0].privateKey.toString('hex')
    const tokenWithoutIssuer = new TokenSigner('ES256K', signerKeyHex).sign(
      { garbage: 'in' })
    const goodTokenWithoutExp = new TokenSigner('ES256K', signerKeyHex).sign(
      { gaiaChallenge: challengeText, iss: testPairs[0].publicKey.toString('hex') })
    const expiredToken = new TokenSigner('ES256K', signerKeyHex).sign(
      { gaiaChallenge: challengeText, iss: testPairs[0].publicKey.toString('hex'), exp: 1 })
    const wrongIssuerToken = new TokenSigner('ES256K', signerKeyHex).sign(
      { gaiaChallenge: challengeText, iss: testPairs[1].publicKey.toString('hex'), exp: 1 })
    t.throws(() => new auth.V1Authentication(tokenWithoutIssuer).isAuthenticationValid(testAddrs[0], [challengeText]),
             errors.ValidationError, 'No `iss`, should fail')
    t.throws(() => new auth.V1Authentication(expiredToken).isAuthenticationValid(testAddrs[0], [challengeText]),
             errors.ValidationError, 'Expired token should fail')
    t.throws(() => new auth.V1Authentication(wrongIssuerToken).isAuthenticationValid(testAddrs[1], [challengeText]),
             errors.ValidationError, 'Invalid signature')
    t.ok(new auth.V1Authentication(goodTokenWithoutExp).isAuthenticationValid(testAddrs[0], [challengeText]),
         'Valid token without expiration should pass')

    t.end()
  })

  test('v1 storage validation with association token', (t) => {
    const challengeText = 'bananas are tasty'
    const associationToken = auth.V1Authentication.makeAssociationToken(testPairs[1], testPairs[0].publicKey.toString('hex'))
    const authPart = auth.V1Authentication.makeAuthPart(testPairs[0], challengeText, associationToken)
    console.log(`V1 storage validation: ${authPart}`)
    const authorization = `bearer ${authPart}`
    const authenticator = auth.parseAuthHeader(authorization)
    t.throws(() => authenticator.isAuthenticationValid(testAddrs[1], [challengeText]),
             errors.ValidationError, 'Wrong address must throw')
    t.throws(() => authenticator.isAuthenticationValid(testAddrs[0], ['potatos are tasty']),
             errors.ValidationError, 'Wrong challenge text must throw')
    t.ok(authenticator.isAuthenticationValid(testAddrs[0], [challengeText]),
         'Good signature must pass')

    // signer address was from the association token
    t.equal(authenticator.isAuthenticationValid(testAddrs[0], [challengeText]), testAddrs[1])

    // failures should work the same if the outer JWT is invalid
    const signerKeyHex = testPairs[0].privateKey.toString('hex')
    const tokenWithoutIssuer = new TokenSigner('ES256K', signerKeyHex).sign(
      { garbage: 'in' })
    const goodTokenWithoutExp = new TokenSigner('ES256K', signerKeyHex).sign(
      { gaiaChallenge: challengeText, iss: testPairs[0].publicKey.toString('hex') })
    const expiredToken = new TokenSigner('ES256K', signerKeyHex).sign(
      { gaiaChallenge: challengeText, iss: testPairs[0].publicKey.toString('hex'), exp: 1 })
    const wrongIssuerToken = new TokenSigner('ES256K', signerKeyHex).sign(
      { gaiaChallenge: challengeText, iss: testPairs[1].publicKey.toString('hex'), exp: 1 })
    t.throws(() => new auth.V1Authentication(tokenWithoutIssuer).isAuthenticationValid(testAddrs[0], [challengeText]),
             errors.ValidationError, 'No `iss`, should fail')
    t.throws(() => new auth.V1Authentication(expiredToken).isAuthenticationValid(testAddrs[0], [challengeText]),
             errors.ValidationError, 'Expired token should fail')
    t.throws(() => new auth.V1Authentication(wrongIssuerToken).isAuthenticationValid(testAddrs[1], [challengeText]),
             errors.ValidationError, 'Invalid signature')
    t.ok(new auth.V1Authentication(goodTokenWithoutExp).isAuthenticationValid(testAddrs[0], [challengeText]),
         'Valid token without expiration should pass')

    // invalid associationTokens should cause a well-formed outer JWT to fail authentication
<<<<<<< HEAD
    const ownerKeyHex = testPairs[0].d.toHex()
=======
    const ownerKeyHex = testPairs[0].privateKey.toString('hex')
>>>>>>> 1e54ad7a
    const associationTokenWithoutIssuer = new TokenSigner('ES256K', ownerKeyHex).sign(
      { garbage: 'in' })
    const associationTokenWithoutExp = new TokenSigner('ES256K', ownerKeyHex).sign(
      { childToAssociate: testPairs[1].publicKey.toString('hex'), iss: testPairs[0].publicKey.toString('hex') })
    const expiredAssociationToken = new TokenSigner('ES256K', ownerKeyHex).sign(
      { childToAssociate: testPairs[1].publicKey.toString('hex'), iss: testPairs[0].publicKey.toString('hex'), exp: 1 })
    const wrongIssuerAssociationToken = new TokenSigner('ES256K', ownerKeyHex).sign(
      { childToAssociate: testPairs[1].publicKey.toString('hex'), iss: testPairs[1].publicKey.toString('hex'), exp: (new Date()/1000) * 2 })
    const wrongBearerAddressAssociationToken = new TokenSigner('ES256K', ownerKeyHex).sign(
      { childToAssociate: testPairs[0].publicKey.toString('hex'), iss: testPairs[0].publicKey.toString('hex'), exp: (new Date()/1000) * 2 })

    function makeAssocAuthToken(keypair, ct, assocJWT) {
      return new auth.V1Authentication(auth.V1Authentication.fromAuthPart(auth.V1Authentication.makeAuthPart(keypair, ct, assocJWT)).token)
    }

    t.throws(() => makeAssocAuthToken(testPairs[1], challengeText, associationTokenWithoutIssuer).isAuthenticationValid(testAddrs[1], [challengeText]),
             errors.ValidationError, 'No `iss` in association token, should fail')
    t.throws(() => makeAssocAuthToken(testPairs[1], challengeText, associationTokenWithoutExp).isAuthenticationValid(testAddrs[1], [challengeText]),
             errors.ValidationError, 'Association token without exp should fail')
    t.throws(() => makeAssocAuthToken(testPairs[1], challengeText, expiredAssociationToken).isAuthenticationValid(testAddrs[1], [challengeText]),
             errors.ValidationError, 'Expired association token should fail')
    t.throws(() => makeAssocAuthToken(testPairs[1], challengeText, wrongIssuerAssociationToken).isAuthenticationValid(testAddrs[1], [challengeText]),
             errors.ValidationError, 'Wrong association token issuer, should fail')
    t.throws(() => makeAssocAuthToken(testPairs[1], challengeText, wrongBearerAddressAssociationToken).isAuthenticationValid(testAddrs[1], [challengeText]),
             errors.ValidationError, 'Wrong bearer address for association token, should fail')

    t.end()
  })

  test('v1 storage validation with scoped authentication token', (t) => {
    const challengeText = 'bananas are tasty'
    const writeScopes = [
      {
        scope: 'putFile',
        domain: '/foo/bar'
      },
      {
        scope: 'putFile',
        domain: '/baz'
      }
    ]

    const writeScopesInvalid = [
      {
        scope: 'invalid',
        domain: 'nope'
      }
    ]

    const writeScopesTooLong = [
      {
        scope: 'putFile',
        domain: '/0'
      },
      {
        scope: 'putFile',
        domain: '/1'
      },
      {
        scope: 'putFile',
        domain: '/2'
      },
      {
        scope: 'putFile',
        domain: '/3'
      },
      {
        scope: 'putFile',
        domain: '/4'
      },
      {
        scope: 'putFile',
        domain: '/5'
      },
      {
        scope: 'putFile',
        domain: '/6'
      },
      {
        scope: 'putFile',
        domain: '/7'
      },
      {
        scope: 'putFile',
        domain: '/8'
      }
    ]

    const authPart = auth.V1Authentication.makeAuthPart(testPairs[0], challengeText, undefined, undefined, writeScopes)
    console.log(`V1 storage validation: ${authPart}`)

    const authorization = `bearer ${authPart}`
    const authenticator = auth.parseAuthHeader(authorization)
    t.throws(() => authenticator.isAuthenticationValid(testAddrs[1], [challengeText]),
             errors.ValidationError, 'Wrong address must throw')
    t.throws(() => authenticator.isAuthenticationValid(testAddrs[0], ['potatos are tasty']),
             errors.ValidationError, 'Wrong challenge text must throw')
    t.ok(authenticator.isAuthenticationValid(testAddrs[0], [challengeText]),
         'Good signature must pass')

    // scopes must be present
    const authScopes = authenticator.getAuthenticationScopes()
    t.equal(authScopes[0].scope, 'putFile', 'scope 0 is putfile')
    t.equal(authScopes[0].domain, '/foo/bar', 'scope 0 is for /foo/bar')
    t.equal(authScopes[1].scope, 'putFile', 'scope 1 is putfile')
    t.equal(authScopes[1].domain, '/baz', 'scope 1 is for /baz')

    // invalid scopes must not be allowed
    t.throws(() => auth.V1Authentication.makeAuthPart(testPairs[0], challengeText, undefined, undefined, writeScopesTooLong),
      errors.ValidationError, 'Too many scopes must throw')

    t.throws(() => auth.V1Authentication.makeAuthPart(testPairs[0], challengeText, undefined, undefined, writeScopesInvalid),
      errors.ValidationError, 'Invalid scopes must throw')

    t.end()
  })
}<|MERGE_RESOLUTION|>--- conflicted
+++ resolved
@@ -1,8 +1,4 @@
-<<<<<<< HEAD
-=======
 /* @flow */
-
->>>>>>> 1e54ad7a
 import test  from 'tape'
 import { TokenSigner } from 'jsontokens'
 
@@ -56,12 +52,7 @@
              errors.ValidationError, 'Wrong challenge text must throw')
     t.ok(authenticator.isAuthenticationValid(testAddrs[0], [challengeText]),
          'Good signature must pass')
-
-<<<<<<< HEAD
-    t.throws(() => authenticator.isAuthenticationValid(testAddrs[1], challengeText),
-=======
-    t.throws(() => authenticator.isAuthenticationValid(testAddrs[1], [challengeText]),
->>>>>>> 1e54ad7a
+    t.throws(() => authenticator.isAuthenticationValid(testAddrs[1], [challengeText]),
              'Bad signature must throw')
     t.end()
   })
@@ -177,11 +168,7 @@
          'Valid token without expiration should pass')
 
     // invalid associationTokens should cause a well-formed outer JWT to fail authentication
-<<<<<<< HEAD
-    const ownerKeyHex = testPairs[0].d.toHex()
-=======
     const ownerKeyHex = testPairs[0].privateKey.toString('hex')
->>>>>>> 1e54ad7a
     const associationTokenWithoutIssuer = new TokenSigner('ES256K', ownerKeyHex).sign(
       { garbage: 'in' })
     const associationTokenWithoutExp = new TokenSigner('ES256K', ownerKeyHex).sign(
